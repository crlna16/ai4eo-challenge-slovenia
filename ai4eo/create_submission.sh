--- conflicted
+++ resolved
@@ -3,12 +3,6 @@
 # takes the submission directory as an argument
 # creates the submission TIFFs
 # zips the folder
-
-<<<<<<< HEAD
-python submission.py --raw-data-dir /swork/shared_data/2021-ai4eo/eopatches/ --target-dir $1 --input_channels 4 --bands 'B01' 'B02' 'B03' 
-=======
-#python submission.py --raw-data-dir /swork/shared_data/2021-ai4eo/eopatches/ --input_channels 1 
 python submission.py --raw-data-dir /swork/shared_data/2021-ai4eo/eopatches/ --target-dir $1  --input_channels 4 --max-epochs 2 --learning-rate 1e-5
->>>>>>> 5777c905
 tar -C $1 -zcvf submission.tar.gz . 
 #tar -zcvf submission.tar.gz . 