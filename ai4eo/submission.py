--- conflicted
+++ resolved
@@ -162,13 +162,7 @@
     parser.add_argument('--scaling_factor', type=int, default=4)
     parser.add_argument('--n_channels', type=int, default=64)
     parser.add_argument('--input_channels', type=int, default=3)
-<<<<<<< HEAD
-    parser.add_argument('--bands', type=str, nargs='*', default=[],
-                        choices=["B01","B02","B03","B04","B05","B06","B07","B08","B8A","B09","B11","B12"], # from starter notebook
-                        help='Sentinel band names (--> starter notebook')
-=======
     parser.add_argument('--indices', type=str, nargs='*', default=['NDVI'], choices=["NDVI", "NDWI", "NDBI"])
->>>>>>> 5777c905
     parser.add_argument('--large_kernel_size', type=int, default=9)
     parser.add_argument('--small_kernel_size', type=int, default=3)
     parser.add_argument('--n_blocks', type=int, default=16)
